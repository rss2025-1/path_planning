import rclpy
from rclpy.node import Node
from queue import PriorityQueue
from geometry_msgs.msg import PoseWithCovarianceStamped, PoseStamped, PoseArray
from skimage.morphology import dilation, square
from nav_msgs.msg import OccupancyGrid
from .utils import LineTrajectory
from .spline_path import spline
from rclpy.qos import QoSProfile, QoSDurabilityPolicy, QoSReliabilityPolicy


class PathPlan(Node):
    """ Listens for goal pose published by RViz and uses it to plan a path from
    current car pose.
    """

    def __init__(self):
        super().__init__("trajectory_planner")
        self.declare_parameter('odom_topic', "default")
        self.declare_parameter('map_topic', "default")
        self.declare_parameter('initial_pose_topic', "default")
        self.declare_parameter('use_sampling', False)  # Parameter to choose between A* and RRT
        self.declare_parameter('use_spline', False)  # Parameter to spline the path

        self.odom_topic = self.get_parameter('odom_topic').get_parameter_value().string_value
        self.map_topic = self.get_parameter('map_topic').get_parameter_value().string_value
        self.initial_pose_topic = self.get_parameter('initial_pose_topic').get_parameter_value().string_value
        self.use_sampling = self.get_parameter('use_sampling').get_parameter_value().bool_value
        self.use_spline = self.get_parameter('use_spline').get_parameter_value().bool_value

        # Create a QoS profile with transient local durability for the map subscription
        map_qos = QoSProfile(
            durability=QoSDurabilityPolicy.TRANSIENT_LOCAL,
            reliability=QoSReliabilityPolicy.RELIABLE,
            depth=1
        )

        self.map_sub = self.create_subscription(
            OccupancyGrid,
            self.map_topic,
            self.map_cb,
            qos_profile=map_qos)

        self.goal_sub = self.create_subscription(
            PoseStamped,
            "/goal_pose",
            self.goal_cb,
            10
        )

        self.traj_pub = self.create_publisher(
            PoseArray,
            "/trajectory/current",
            10
        )

        self.pose_sub = self.create_subscription(
            PoseWithCovarianceStamped,
            self.initial_pose_topic,
            self.pose_cb,
            10
        )

        self.trajectory = LineTrajectory(node=self, viz_namespace="/planned_trajectory")
        self.splined_trajectory = LineTrajectory(node=self, viz_namespace="/splined_trajectory") # Uncomment for visualization of the splined trajectory
        
        # Initialize map and pose variables
        self.map_info = None
        self.current_grid_pose = None
        self.current_world_pose = None
        
        # Debug: Print all parameters
        self.get_logger().info(f"Initialized with parameters: odom_topic={self.odom_topic}, map_topic={self.map_topic}, initial_pose_topic={self.initial_pose_topic}, use_sampling={self.use_sampling}, use_spline={self.use_spline}")
        self.get_logger().info(f"Visualization namespace: {self.trajectory.viz_namespace}")
        self.get_logger().info(f"Splined Trajectory namespace: {self.splined_trajectory.viz_namespace}")
        
        # Try to get the map from the topic directly
        self.get_logger().info(f"Waiting for map on topic: {self.map_topic}")

    def map_cb(self, msg):
<<<<<<< HEAD
        self.map = msg

        map_data = np.array(msg.data, dtype = np.int8).reshape((msg.info.height, msg.info.width))

        # converting between numpy and occupancy graph
        normalized_map = np.where(map_data > 0, 1, 0).astype(np.uint8)
        dilated_normalized_map = dilation(normalized_map, square(10))
        dilated_map = np.where(dilated_normalized_map == 1, 100, 0).astype(np.int8)
        dilated_map[map_data == -1] = -1

        dilated_msg = OccupancyGrid()
        dilated_msg.header = msg.header
        dilated_msg.info = msg.info
        dilated_msg.data = dilated_map.flatten().tolis()

        self.map_dilated = dilated_msg
        self.get_logger().info("Map received and dilated")

    def pose_cb(self, pose):
        self.start_pose = pose.pose
        self.get_logger().info("Pose received")

    def goal_cb(self, msg):
        self.goal_pose = msg.pose
        self.get_logger().info("Goal received")
        if hasattr(self, 'start_pose') and hasattr(self, 'map'):
            self.plan_path(self.start_pose, self.goal_pose, self.map_dilated)
        else:
            self.get_logger().warn("Waiting for start pose or map.")
=======
        """Callback for receiving map updates."""
        self.map_info = msg
        self.get_logger().info(f"Map received: width={msg.info.width}, height={msg.info.height}, resolution={msg.info.resolution}")
        self.get_logger().info(f"Map origin: x={msg.info.origin.position.x}, y={msg.info.origin.position.y}")

    def pose_cb(self, msg):
        """Callback for receiving current pose updates."""
        self.current_world_pose = msg.pose.pose
        world_x = msg.pose.pose.position.x
        world_y = msg.pose.pose.position.y
        self.get_logger().info(f"Pose received: x={world_x}, y={world_y}")
        
        if self.map_info is not None:
            self.current_grid_pose = self.world_to_grid(world_x, world_y)
            self.get_logger().info(f"Current grid pose: {self.current_grid_pose}")

    def goal_cb(self, msg):
        """Callback for receiving goal pose updates."""
        if not self.map_info or not self.current_grid_pose:
            self.get_logger().warn('Map data or current pose not available, cannot plan path.')
            return

        goal_x = msg.pose.position.x
        goal_y = msg.pose.position.y
        self.get_logger().info(f"Goal received: x={goal_x}, y={goal_y}")
        
        goal_grid = self.world_to_grid(goal_x, goal_y)
        self.get_logger().info(f"Goal grid pose: {goal_grid}")
        
        self.plan_path(self.current_grid_pose, goal_grid)
>>>>>>> 9a17d534

    def plan_path(self, start, goal):
        """Plans the path from start to goal using A* algorithm and publishes it."""
        self.get_logger().info("Starting path planning...")
        
        if self.use_sampling:
            # RRT implementation (not shown here)
            self.get_logger().info("Using RRT algorithm")
            path = self.rrt(start, goal)
        else:
            # A* implementation
            self.get_logger().info("Using A* algorithm")
            path = self.a_star(start, goal)
        
        if path:
            self.get_logger().info(f"Path found with {len(path)} points")
            # Convert path to world coordinates and create trajectory
            self.trajectory.clear()
            
            for grid_cell in path:
                world_pos = self.grid_to_world(grid_cell[0], grid_cell[1])
                # The addPoint method takes a single tuple parameter
                self.trajectory.addPoint(world_pos)

            # Spline the trajectory for smoother trajectory
            if self.use_spline:
                self.get_logger().info("Applying spline to trajectory")
                self.trajectory.points = spline(self.trajectory.points)
            
            # Create and publish pose array
            pose_array = self.trajectory.toPoseArray()
            self.get_logger().info(f"Publishing trajectory with {len(pose_array.poses)} poses")
            self.traj_pub.publish(pose_array)
            
            # Publish visualization
            self.get_logger().info("Publishing visualization")
            self.trajectory.publish_viz()

            # Publish splined visualization to compare with original trajectory (when use_spline is False, as otherwise trajectory is the splined trajectory)
            if not self.use_spline:
                self.get_logger().info("Publishing splined visualization")
                self.splined_trajectory.clear()
                self.splined_trajectory.points = spline(self.trajectory.points)
                self.splined_trajectory.publish_trajectory(color=(0.0, 1.0, 1.0, 0.7))
            
            # The trajectory already has the start and end points from the path
            # No need to publish them separately
        else:
            self.get_logger().warn("No path found, trajectory will be empty")
            self.trajectory.clear()
            pose_array = self.trajectory.toPoseArray()
            self.traj_pub.publish(pose_array)
            self.trajectory.publish_viz()
        
        self.get_logger().info("Path planning completed.")

    def a_star(self, start, goal):
        """Implements the A* pathfinding algorithm."""
        self.get_logger().info(f"A* start grid: {start}")
        self.get_logger().info(f"A* goal grid: {goal}")
        
        # Skip walkable checks - just proceed with the algorithm
        frontier = PriorityQueue()
        frontier.put((0, start))
        came_from = {}
        cost_so_far = {}
        came_from[start] = None
        cost_so_far[start] = 0
        
        nodes_explored = 0
        max_nodes = 10000000  # Limit to prevent infinite loops
        
        while not frontier.empty() and nodes_explored < max_nodes:
            current = frontier.get()[1]
            nodes_explored += 1
            
            # Log progress every 1000 nodes
            if nodes_explored % 1000 == 0:
                self.get_logger().info(f"A* explored {nodes_explored} nodes so far")
            
            if current == goal:
                self.get_logger().info(f"A* found a path after exploring {nodes_explored} nodes")
                break
            
            for next_node in self.get_neighbors(current):
                new_cost = cost_so_far[current] + self.cost(current, next_node)
                if next_node not in cost_so_far or new_cost < cost_so_far[next_node]:
                    cost_so_far[next_node] = new_cost
                    # Use a tie-breaking heuristic that slightly favors paths toward the goal
                    # This helps prevent zigzagging and encourages more direct paths
                    priority = new_cost + self.heuristic(goal, next_node) * 1.001
                    frontier.put((priority, next_node))
                    came_from[next_node] = current
        
        if goal not in came_from:
            self.get_logger().warn(f"No path found after exploring {nodes_explored} nodes")
            
            # Try to find the closest point to the goal that we did reach
            if came_from:
                closest_node = min(came_from.keys(), key=lambda n: self.heuristic(n, goal))
                self.get_logger().info(f"Returning path to closest reachable point: {closest_node}")
                path = self.reconstruct_path(came_from, start, closest_node)
                # Add the original goal at the end if possible
                if self.is_edge_free(closest_node, goal):
                    path.append(goal)
                return path
            
            # If all else fails, return direct path
            return [start, goal]
        
        return self.reconstruct_path(came_from, start, goal)

    def get_neighbors(self, node):
        """Returns the neighboring nodes, checking for collisions."""
        # Include all 8 directions for better path flexibility
        directions = [(1, 0), (-1, 0), (0, 1), (0, -1), (1, 1), (-1, 1), (-1, -1), (1, -1)]
        result = []
        
        for dx, dy in directions:
            neighbor = (node[0] + dx, node[1] + dy)
            
            # Check if the neighbor cell is free
            if self.is_cell_free(neighbor[0], neighbor[1]):
                # For diagonal moves, also check the adjacent cells to ensure we can actually move there
                if abs(dx) == 1 and abs(dy) == 1:
                    # Check if we can move horizontally and vertically to reach the diagonal
                    if (self.is_cell_free(node[0] + dx, node[1]) and 
                        self.is_cell_free(node[0], node[1] + dy)):
                        result.append(neighbor)
                else:
                    result.append(neighbor)
        
        # Debug logging
        if not result:
            self.get_logger().debug(f"No valid neighbors found for node {node}")
        
        return result

    def cost(self, current, next_node):
        """
        Calculate the cost of moving from current to next_node.
        Diagonal moves cost more than orthogonal moves.
        """
        dx = abs(next_node[0] - current[0])
        dy = abs(next_node[1] - current[1])
        
        # Diagonal movement costs sqrt(2) ≈ 1.414
        if dx == 1 and dy == 1:
            return 1.414
        else:
            return 1.0

    def heuristic(self, a, b):
        """
        Calculate the heuristic value (Euclidean distance).
        This is an admissible heuristic for grid-based movement.
        """
        # Euclidean distance
        return ((a[0] - b[0]) ** 2 + (a[1] - b[1]) ** 2) ** 0.5

    def reconstruct_path(self, came_from, start, goal):
        """Reconstructs the path from start to goal using the came_from map."""
        current = goal
        path = []
        
        while current != start:
            path.append(current)
            current = came_from[current]
        
        path.append(start)
        path.reverse()
        
        return path

    def is_cell_free(self, grid_x, grid_y):
        """Check if a specific grid cell is free (not an obstacle)."""
        if not self.map_info:
            return False
            
        width = self.map_info.info.width
        height = self.map_info.info.height
        
        # Handle negative coordinates and ensure they're within bounds
        grid_x = (grid_x + width) % width
        grid_y = (grid_y + height) % height
        
        # Check bounds
        if grid_x < 0 or grid_y < 0 or grid_x >= width or grid_y >= height:
            return False
            
        # Calculate index
        idx = grid_y * width + grid_x
        
        # Check if index is valid
        if idx < 0 or idx >= len(self.map_info.data):
            return False
            
        # Check if cell is traversable (not an obstacle)
        return self.map_info.data[idx] == 0

    def is_edge_free(self, node1, node2):
        """
        Checks if the edge between two grid cells is collision-free
        using linear interpolation and sampling.
        """
        # If nodes are the same, edge is free
        if node1 == node2:
            return True
            
        # For adjacent cells, just check if both endpoints are free
        if abs(node1[0] - node2[0]) <= 1 and abs(node1[1] - node2[1]) <= 1:
            return self.is_cell_free(node1[0], node1[1]) and self.is_cell_free(node2[0], node2[1])
        
        # For longer edges, sample points along the edge
        x1, y1 = node1
        x2, y2 = node2
        
        # Calculate distance in grid cells
        dist = ((x2 - x1)**2 + (y2 - y1)**2)**0.5
        
        # Number of points to check along the edge (at least 3)
        steps = max(int(dist * 2), 3)
        
        # Check points along the edge
        for i in range(steps + 1):
            # Linear interpolation
            x = x1 + (x2 - x1) * i / steps
            y = y1 + (y2 - y1) * i / steps
            
            # Convert to integer grid coordinates
            grid_x = int(round(x))
            grid_y = int(round(y))
            
            # Check if this point is free
            if not self.is_cell_free(grid_x, grid_y):
                return False
                
        return True

    def is_in_bounds(self, node):
        """Checks if the node is within the map bounds and not in collision."""
        return self.is_cell_free(node[0], node[1])

    def world_to_grid(self, world_x, world_y):
        """Converts world coordinates to grid coordinates."""
        if not self.map_info:
            return None
        
        origin_x = self.map_info.info.origin.position.x
        origin_y = self.map_info.info.origin.position.y
        resolution = self.map_info.info.resolution
        
        grid_x = - int((world_x - origin_x) / resolution)
        grid_y = - int((world_y - origin_y) / resolution)
        
        return grid_x, grid_y

    def grid_to_world(self, grid_x, grid_y):
        """Converts grid coordinates to world coordinates."""
        if not self.map_info:
            return None
        
        origin_x = self.map_info.info.origin.position.x
        origin_y = self.map_info.info.origin.position.y
        resolution = self.map_info.info.resolution
        
        world_x = - grid_x * resolution + origin_x
        world_y = - grid_y * resolution + origin_y
        
        return world_x, world_y

    def rrt(self, start, goal):
        """Implements the RRT pathfinding algorithm."""
        # RRT implementation (placeholder)
        self.get_logger().warn("RRT not implemented yet")
        return None


def main(args=None):
    rclpy.init(args=args)
    node = PathPlan()
    rclpy.spin(node)
    node.destroy_node()
    rclpy.shutdown()


if __name__ == '__main__':
    main()<|MERGE_RESOLUTION|>--- conflicted
+++ resolved
@@ -1,4 +1,5 @@
 import rclpy
+import numpy as np
 from rclpy.node import Node
 from queue import PriorityQueue
 from geometry_msgs.msg import PoseWithCovarianceStamped, PoseStamped, PoseArray
@@ -78,8 +79,10 @@
         self.get_logger().info(f"Waiting for map on topic: {self.map_topic}")
 
     def map_cb(self, msg):
-<<<<<<< HEAD
-        self.map = msg
+        """Callback for receiving map updates."""
+        self.map_info = msg
+        self.get_logger().info(f"Map received: width={msg.info.width}, height={msg.info.height}, resolution={msg.info.resolution}")
+        self.get_logger().info(f"Map origin: x={msg.info.origin.position.x}, y={msg.info.origin.position.y}")
 
         map_data = np.array(msg.data, dtype = np.int8).reshape((msg.info.height, msg.info.width))
 
@@ -96,23 +99,6 @@
 
         self.map_dilated = dilated_msg
         self.get_logger().info("Map received and dilated")
-
-    def pose_cb(self, pose):
-        self.start_pose = pose.pose
-        self.get_logger().info("Pose received")
-
-    def goal_cb(self, msg):
-        self.goal_pose = msg.pose
-        self.get_logger().info("Goal received")
-        if hasattr(self, 'start_pose') and hasattr(self, 'map'):
-            self.plan_path(self.start_pose, self.goal_pose, self.map_dilated)
-        else:
-            self.get_logger().warn("Waiting for start pose or map.")
-=======
-        """Callback for receiving map updates."""
-        self.map_info = msg
-        self.get_logger().info(f"Map received: width={msg.info.width}, height={msg.info.height}, resolution={msg.info.resolution}")
-        self.get_logger().info(f"Map origin: x={msg.info.origin.position.x}, y={msg.info.origin.position.y}")
 
     def pose_cb(self, msg):
         """Callback for receiving current pose updates."""
@@ -126,6 +112,10 @@
             self.get_logger().info(f"Current grid pose: {self.current_grid_pose}")
 
     def goal_cb(self, msg):
+        # self.goal_pose = msg.pose
+        # self.get_logger().info("Goal received")
+        # if hasattr(self, 'start_pose') and hasattr(self, 'map'):
+        #     self.plan_path(self.start_pose, self.goal_pose, self.map_dilated)
         """Callback for receiving goal pose updates."""
         if not self.map_info or not self.current_grid_pose:
             self.get_logger().warn('Map data or current pose not available, cannot plan path.')
@@ -139,7 +129,6 @@
         self.get_logger().info(f"Goal grid pose: {goal_grid}")
         
         self.plan_path(self.current_grid_pose, goal_grid)
->>>>>>> 9a17d534
 
     def plan_path(self, start, goal):
         """Plans the path from start to goal using A* algorithm and publishes it."""
